# Membrane Opus plugin

[![Hex.pm](https://img.shields.io/hexpm/v/membrane_opus_plugin.svg)](https://hex.pm/packages/membrane_opus_plugin)
[![API Docs](https://img.shields.io/badge/api-docs-yellow.svg?style=flat)](https://hexdocs.pm/membrane_opus_plugin/)
[![CircleCI](https://circleci.com/gh/membraneframework/membrane_opus_plugin.svg?style=svg)](https://circleci.com/gh/membraneframework/membrane_opus_plugin)

Opus encoder and decoder.

It is a part of [Membrane Multimedia Framework](https://membraneframework.org).

## Installation

The package can be installed by adding `membrane_opus_plugin` to your list of dependencies in `mix.exs`:

```elixir
def deps do
  [
<<<<<<< HEAD
    {:membrane_opus_plugin, "~> 0.7.0"}
=======
    {:membrane_opus_plugin, "~> 0.8.0"}
>>>>>>> cdbbb9be
  ]
end
```

This package depends on [libopus](http://opus-codec.org/docs/) library.

### Ubuntu
```
sudo apt-get install libopus-dev
```

### Arch/Manjaro
```
pacman -S opus
```

### MacOS
```
brew install opus
```

## Usage example

### Encoder 
Encode sample raw file and save it as opus file: 
```elixir
defmodule Membrane.ReleaseTest.Pipeline do
  use Membrane.Pipeline

  alias Membrane.Caps.Audio.Raw

  @impl true
  def handle_init(_) do
    children = [
      source: %Membrane.File.Source{
        location: "/tmp/input.raw"
      },
      encoder: %Membrane.Opus.Encoder{
        application: :audio,
        input_caps: %Raw{
          channels: 2,
          format: :s16le,
          sample_rate: 48_000
        }
      },
      serializer: Membrane.Opus.Serializer,
      sink: %Membrane.File.Sink{
        location: "/tmp/output.opus"
      }
    ]

    links = [
      link(:source)
      |> to(:encoder)
      |> to(:serializer)
      |> to(:sink)
    ]

    {{:ok, spec: %ParentSpec{children: children, links: links}}, %{}}
  end
end
```

### Decoder
Decode sample opus file and save it as raw file: 
```elixir
defmodule Membrane.ReleaseTest.Pipeline2 do
  use Membrane.Pipeline

  @impl true
  def handle_init(_) do
    children = [
      source: %Membrane.File.Source{
        location: "/tmp/input.opus"
      },
      parser: Membrane.Opus.Parser,
      opus: Membrane.Opus.Decoder,
      sink: %Membrane.File.Sink{
        location: "/tmp/output.raw"
      }
    ]

    links = [
      link(:source)
      |> to(:parser)
      |> to(:opus)
      |> to(:sink)
    ]

    {{:ok, spec: %ParentSpec{children: children, links: links}}, %{}}
  end
end
```

For more information please refer to `Membrane.Opus.Encoder`/`Membrane.Opus.Decoder` module documentation or our tests.

## Copyright and License

Copyright 2019, [Software Mansion](https://swmansion.com/?utm_source=git&utm_medium=readme&utm_campaign=membrane_opus_plugin)

[![Software Mansion](https://logo.swmansion.com/logo?color=white&variant=desktop&width=200&tag=membrane-github)](https://swmansion.com/?utm_source=git&utm_medium=readme&utm_campaign=membrane_opus_plugin)

Licensed under the [Apache License, Version 2.0](LICENSE)<|MERGE_RESOLUTION|>--- conflicted
+++ resolved
@@ -15,11 +15,7 @@
 ```elixir
 def deps do
   [
-<<<<<<< HEAD
-    {:membrane_opus_plugin, "~> 0.7.0"}
-=======
     {:membrane_opus_plugin, "~> 0.8.0"}
->>>>>>> cdbbb9be
   ]
 end
 ```
