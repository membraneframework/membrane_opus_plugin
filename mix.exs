defmodule Membrane.Opus.Plugin.Mixfile do
  use Mix.Project

<<<<<<< HEAD
  @version "0.7.0"
=======
  @version "0.8.0"
>>>>>>> cdbbb9be
  @github_url "https://github.com/membraneframework/membrane_opus_plugin"

  def project do
    [
      app: :membrane_opus_plugin,
      compilers: [:unifex, :bundlex] ++ Mix.compilers(),
      version: @version,
      elixir: "~> 1.12",
      elixirc_paths: elixirc_paths(Mix.env()),
      start_permanent: Mix.env() == :prod,
      deps: deps(),

      # hex
      description: "Membrane Opus encoder and decoder",
      package: package(),

      # docs
      name: "Membrane Opus plugin",
      source_url: @github_url,
      homepage_url: "https://membraneframework.org",
      docs: docs()
    ]
  end

  def application do
    [extra_applications: []]
  end

  defp elixirc_paths(:test), do: ["lib", "test/support"]
  defp elixirc_paths(_env), do: ["lib"]

  defp deps do
    [
      {:bunch, "~> 1.3"},
      {:membrane_core, "~> 0.8.0"},
      {:membrane_opus_format, "~> 0.3.0"},
      {:membrane_caps_audio_raw, "~> 0.5.0"},
      {:unifex, "~> 0.7.0"},
      {:membrane_common_c, "~> 0.10.0"},
      {:dialyxir, "~> 1.0.0", only: :dev, runtime: false},
      {:ex_doc, "~> 0.23", only: :dev},
      {:membrane_file_plugin, "~> 0.7.0", only: :test}
    ]
  end

  defp package do
    [
      maintainers: ["Membrane Team"],
      licenses: ["Apache 2.0"],
      links: %{
        "GitHub" => @github_url,
        "Membrane Framework Homepage" => "https://membraneframework.org"
      },
      files: ["lib", "mix.exs", "README*", "LICENSE*", ".formatter.exs", "bundlex.exs", "c_src"]
    ]
  end

  defp docs do
    [
      main: "readme",
      extras: ["README.md", "LICENSE"],
      source_ref: "v#{@version}",
      nest_modules_by_prefix: [Membrane.Opus]
    ]
  end
end<|MERGE_RESOLUTION|>--- conflicted
+++ resolved
@@ -1,11 +1,7 @@
 defmodule Membrane.Opus.Plugin.Mixfile do
   use Mix.Project
 
-<<<<<<< HEAD
-  @version "0.7.0"
-=======
   @version "0.8.0"
->>>>>>> cdbbb9be
   @github_url "https://github.com/membraneframework/membrane_opus_plugin"
 
   def project do
